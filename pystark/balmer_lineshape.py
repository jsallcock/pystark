--- conflicted
+++ resolved
@@ -23,13 +23,9 @@
 ]
 
 n_upper_range = [None, (3, 7), (3, 30), (3, 9)]
-<<<<<<< HEAD
 dens_range = [None, (1e19, 1e21), (1e16, 1e25), (0., 1e22)]
 temp_range = [None, (0.32, 32), (0.22, 110), (0., 1000)]
-=======
-dens_range = [None, (1e19, 1e21), (1e16, 1e25), (1e19, 1e21)]
-temp_range = [None, (0.32, 32), (0.22, 110), (0.3, 10)]
->>>>>>> 0178ff3e
+
 bfield_range = [None, (0, 5), (0, 5), (0, 5)]
 
 param_ranges = list(zip(line_models, n_upper_range, dens_range, temp_range, bfield_range))
